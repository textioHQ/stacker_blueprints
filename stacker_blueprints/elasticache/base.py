from troposphere import (
    Ref, ec2, Output, GetAtt, Not, Equals, Condition, And, Join
)

from troposphere.elasticache import (
    ReplicationGroup, ParameterGroup, SubnetGroup
)

from troposphere.route53 import RecordSetType

from stacker.blueprints.base import Blueprint

# Resource name constants
SUBNET_GROUP = "SubnetGroup"
SECURITY_GROUP = "SecurityGroup"
REPLICATION_GROUP = "ReplicationGroup"
DNS_RECORD = "ReplicationGroupDnsRecord"
PARAMETER_GROUP = "ParameterGroup"

NOVALUE = Ref("AWS::NoValue")


class BaseReplicationGroup(Blueprint):
    """Base Blueprint for all Elasticache ReplicationGroup blueprints.

    ReplicationGroups are only currently supported by the redis engine.
    """

    ALLOWED_ENGINES = ["redis"]

    VARIABLES = {
        "ClusterParameters": {
            "type": dict,
            "default": {},
        },
        "VpcId": {
            "type": str,
            "description": "Vpc Id to place the Cluster in"
        },
        "Subnets": {
            "type": str,
            "description": "Comma separated list of subnets to deploy the "
                           "Cluster nodes in."
        },
        "AutomaticFailoverEnabled": {
            "type": bool,
            "description": "Specifies whether a read-only replica will be "
                           "automatically promoted to read/write primary "
                           "if the existing primary fails. If true, "
                           "Multi-AZ is enabled for this replication "
                           "group. If false, Multi-AZ is disabled for "
                           "this replication group. If true, "
                           "NumCacheClusters must be at least 2.",
            "default": True,
        },
        "AutoMinorVersionUpgrade": {
            "type": bool,
            "description": "Set to 'true' to allow minor version upgrades "
                           "during maintenance windows.",
        },
        "CacheNodeType": {
            "type": str,
            "description": "AWS ElastiCache Cache Node Type",
        },
        "EngineVersion": {
            "type": str,
            "description": "Engine version for the Cache Cluster.",
        },
        "NotificationTopicArn": {
            "type": str,
            "description": "ARN of the SNS Topic to publish events to.",
            "default": "",
        },
        "NumCacheClusters": {
            "type": int,
            "description": "The number of cache clusters this replication "
                           "group will initially have. If Multi-AZ "
                           "(ie: the AutomaticFailoverEnabled Parameter) "
                           "is enabled, the value of this parameter must "
                           "be at least 2.",
            "default": 2,
        },
        "Port": {
            "type": int,
            "description": "The port to run the cluster on.",
            "default": 0,
        },
        "PreferredCacheClusterAZs": {
            "type": list,
            "description": "Must match the # of nodes in "
                           "NumCacheClusters.",
            "default": [],
        },
        "PreferredMaintenanceWindow": {
            "type": str,
            "description": "A (minimum 60 minute) window in "
                           "DDD:HH:MM-DDD:HH:MM format in UTC for "
                           "backups. Default: Sunday 3am-4am PST",
            "default": "Sun:11:00-Sun:12:00"
        },
        "SnapshotArns": {
            "type": list,
            "description": "A list of s3 ARNS where redis snapshots are "
                           "stored that will be used to create the "
                           "cluster.",
            "default": [],
        },
        "SnapshotRetentionLimit": {
            "type": int,
            "description": "The number of daily snapshots to retain. Only "
                           "valid for clusters with the redis Engine.",
            "default": 0,
        },
        "SnapshotWindow": {
            "type": str,
            "description": "For Redis cache clusters, daily time range "
                           "(in UTC) during which ElastiCache will begin "
                           "taking a daily snapshot of your node group. "
                           "For example, you can specify 05:00-09:00.",
            "default": ""
        },
        "InternalZoneId": {
            "type": str,
            "description": "Internal zone Id, if you have one.",
            "default": "",
        },
        "InternalZoneName": {
            "type": str,
            "description": "Internal zone name, if you have one.",
            "default": "",
        },
        "InternalHostname": {
            "type": str,
            "description": "Internal domain name, if you have one.",
            "default": "",
        },
    }

    def engine(self):
        return None

    def get_engine_versions(self):
        """Used by engine specific subclasses - returns valid engine versions.

        Should only be overridden if the class variable ENGINE is defined on
        the class.

        Return:
            list: A list of valid engine versions for the given engine.
        """
        return []

    def get_parameter_group_family(self):
        """Used by engine specific subclasses to return parameter group family.

        Should only be overridden if the class variable ENGINE is defined on
        the class.

        Return:
            list: A list of valid parameter group families for the given
                  engine.
        """
        return []

    def defined_variables(self):
        variables = super(BaseReplicationGroup, self).defined_variables()
        variables["ParameterGroupFamily"] = {
            "type": str,
            "description": "The parametergroup family to use, dependent "
                           "on the engine.",
            "allowed_values": self.get_parameter_group_family()
        }
        engine_versions = self.get_engine_versions()
        if engine_versions:
            variables['EngineVersion']['allowed_values'] = engine_versions

        if self.engine() not in self.ALLOWED_ENGINES:
            raise ValueError("ENGINE must be one of: %s" %
                             ", ".join(self.ALLOWED_ENGINES))

        return variables

    def create_conditions(self):
        t = self.template

        t.add_condition(
            "DefinedNotificationArn",
            Not(Equals(Ref("NotificationTopicArn"), "")))
        t.add_condition(
            "DefinedPort",
            Not(Equals(Ref("Port"), "0")))
        t.add_condition(
            "DefinedAvailabilityZones",
            Not(Equals(Join(",", Ref("PreferredCacheClusterAZs")), "")))
        t.add_condition(
            "DefinedSnapshotArns",
            Not(Equals(Join(",", Ref("SnapshotArns")), "")))
        t.add_condition(
            "DefinedSnapshotWindow",
            Not(Equals(Ref("SnapshotWindow"), "")))
        t.add_condition(
            "DefinedSnapshotRetentionLimit",
            Not(Equals(Ref("SnapshotRetentionLimit"), "0")))

        # DNS Conditions
        t.add_condition(
            "HasInternalZone",
            Not(Equals(Ref("InternalZoneId"), "")))
        t.add_condition(
            "HasInternalZoneName",
            Not(Equals(Ref("InternalZoneName"), "")))
        t.add_condition(
            "HasInternalHostname",
            Not(Equals(Ref("InternalHostname"), "")))
        t.add_condition(
            "CreateInternalHostname",
            And(Condition("HasInternalZone"),
                Condition("HasInternalZoneName"),
                Condition("HasInternalHostname")))

    def create_parameter_group(self):
        t = self.template
        variables = self.get_variables()
        params = variables["ClusterParameters"]
        t.add_resource(
            ParameterGroup(
                PARAMETER_GROUP,
                Description=self.name,
                CacheParameterGroupFamily=Ref("ParameterGroupFamily"),
                Properties=params,
            )
        )

    def create_subnet_group(self):
        t = self.template
        t.add_resource(
            SubnetGroup(
                SUBNET_GROUP,
                Description="%s subnet group." % self.name,
                SubnetIds=self.get_variables()["Subnets"]))

    def create_security_group(self):
        t = self.template
        sg = t.add_resource(
            ec2.SecurityGroup(
                SECURITY_GROUP,
                GroupDescription="%s security group" % self.name,
                VpcId=self.get_variables()["VpcId"]))
        t.add_output(Output("SecurityGroup", Value=Ref(sg)))

    def create_replication_group(self):
        t = self.template
        variables = self.get_variables()
        availability_zones = variables["PreferredCacheClusterAZs"] or NOVALUE
        notification_topic_arn = variables["NotificationTopicArn"] or \
            NOVALUE
        port = variables["Port"] or NOVALUE
        snapshot_arns = variables["SnapshotArns"] or NOVALUE
        snapshot_window = variables["SnapshotWindow"] or NOVALUE

        t.add_resource(
            ReplicationGroup(
                REPLICATION_GROUP,
                AutomaticFailoverEnabled=variables["AutomaticFailoverEnabled"],
                AutoMinorVersionUpgrade=variables["AutoMinorVersionUpgrade"],
                CacheNodeType=variables["CacheNodeType"],
                CacheParameterGroupName=Ref(PARAMETER_GROUP),
                CacheSubnetGroupName=Ref(SUBNET_GROUP),
                NumCacheClusters=variables["NumCacheClusters"],
                Engine=self.engine(),
                EngineVersion=variables["EngineVersion"],
                NotificationTopicArn=notification_topic_arn,
                Port=port,
                PreferredCacheClusterAZs=availability_zones,
                PreferredMaintenanceWindow=Ref("PreferredMaintenanceWindow"),
                ReplicationGroupDescription=self.name,
                SecurityGroupIds=[Ref(SECURITY_GROUP), ],
<<<<<<< HEAD
                SnapshotArns=If("DefinedSnapshotArns",
                                Ref("SnapshotArns"),
                                Ref("AWS::NoValue")),
                SnapshotRetentionLimit=If("DefinedSnapshotRetentionLimit",
                                  Ref("SnapshotRetentionLimit"),
                                  Ref("AWS::NoValue")),
                SnapshotWindow=If("DefinedSnapshotWindow",
                                  Ref("SnapshotWindow"),
                                  Ref("AWS::NoValue")),
=======
                SnapshotArns=snapshot_arns,
                SnapshotRetentionLimit=variables["SnapshotRetentionLimit"],
                SnapshotWindow=snapshot_window,
>>>>>>> 53bf4d76
            )
        )

    def get_primary_address(self):
        return GetAtt(REPLICATION_GROUP, "PrimaryEndPoint.Address")

    def get_secondary_addresses(self):
        return GetAtt(REPLICATION_GROUP, "ReadEndPoint.Addresses.List")

    def should_create_internal_cname(self):
        variables = self.get_variables()
        return all(variables["InternalZoneId"],
                   variables["InternalZoneName"],
                   variables["HasInternalHostname"])

    def create_dns_records(self):
        t = self.template
        variables = self.get_variables()
        primary_endpoint = self.get_primary_address()

        if self.should_create_internal_cname():
            t.add_resource(
                RecordSetType(
                    DNS_RECORD,
                    HostedZoneId=variables["InternalZoneId"],
                    Comment="ReplicationGroup CNAME Record",
                    Name=Join(".", [variables["InternalHostname"],
                              variables["InternalZoneName"]]),
                    Type="CNAME",
                    TTL="120",
                    ResourceRecords=[primary_endpoint]))

    def create_cluster_outputs(self):
        t = self.template
        t.add_output(Output("PrimaryAddress",
                            Value=self.get_primary_address()))
        t.add_output(Output("ReadAddresses",
                            Value=Join(",", self.get_secondary_addresses())))

        t.add_output(Output("ClusterPort",
                            Value=GetAtt(REPLICATION_GROUP,
                                         "PrimaryEndPoint.Port")))
        t.add_output(Output("ClusterId", Value=Ref(REPLICATION_GROUP)))
        if self.should_create_internal_cname():
            t.add_output(
                Output(
                    "PrimaryCname",
                    Value=Ref(DNS_RECORD)))

    def create_template(self):
        self.create_conditions()
        self.create_parameter_group()
        self.create_subnet_group()
        self.create_security_group()
        self.create_replication_group()
        self.create_dns_records()
        self.create_cluster_outputs()<|MERGE_RESOLUTION|>--- conflicted
+++ resolved
@@ -275,21 +275,9 @@
                 PreferredMaintenanceWindow=Ref("PreferredMaintenanceWindow"),
                 ReplicationGroupDescription=self.name,
                 SecurityGroupIds=[Ref(SECURITY_GROUP), ],
-<<<<<<< HEAD
-                SnapshotArns=If("DefinedSnapshotArns",
-                                Ref("SnapshotArns"),
-                                Ref("AWS::NoValue")),
-                SnapshotRetentionLimit=If("DefinedSnapshotRetentionLimit",
-                                  Ref("SnapshotRetentionLimit"),
-                                  Ref("AWS::NoValue")),
-                SnapshotWindow=If("DefinedSnapshotWindow",
-                                  Ref("SnapshotWindow"),
-                                  Ref("AWS::NoValue")),
-=======
                 SnapshotArns=snapshot_arns,
                 SnapshotRetentionLimit=variables["SnapshotRetentionLimit"],
                 SnapshotWindow=snapshot_window,
->>>>>>> 53bf4d76
             )
         )
 
