import logging

from awacs import (
    awslambda,
    ecs,
    ec2,
    ecr,
    events,
    iam,
    route53,
    kinesis,
    sns,
    logs,
    sqs,
    s3,
    cloudformation,
    elasticloadbalancing as elb,
    ecr,
)
from awacs.aws import (
    Statement,
    Allow,
    Policy,
    Action,
    Principal,
    Condition,
    SourceArn,
    ArnEquals,
)
from troposphere import (
    Ref,
    Join,
)

logger = logging.getLogger(__name__)


def ecs_agent_policy():
    p = Policy(
        Statement=[
            Statement(
                Effect=Allow,
                Resource=["*"],
                Action=[
                    ecs.CreateCluster,
                    ecs.RegisterContainerInstance,
                    ecs.DeregisterContainerInstance,
                    ecs.DiscoverPollEndpoint,
                    ecs.Action("Submit*"),
                    ecs.Poll,
<<<<<<< HEAD
                    ecs.Action("StartTelemetrySession"),
                    ecr.GetAuthorizationToken,
                    ecr.BatchCheckLayerAvailability,
                    ecr.GetDownloadUrlForLayer,
                    ecr.BatchGetImage])])
=======
                    ecs.Action("StartTelemetrySession")]),
            Statement(
                Effect=Allow,
                Action=[
                    ecr.GetAuthorizationToken,
                    ecr.BatchCheckLayerAvailability,
                    ecr.GetDownloadUrlForLayer,
                    ecr.BatchGetImage,
                ],
                Resource=["*"],
            ),
        ]
    )

>>>>>>> 53bf4d76
    return p


def service_role_policy():
    p = Policy(
        Statement=[
            Statement(
                Effect=Allow,
                Resource=["*"],
                Action=[
                    ec2.AuthorizeSecurityGroupIngress,
                    Action("ec2", "Describe*"),
                    elb.DeregisterInstancesFromLoadBalancer,
                    Action("elasticloadbalancing", "Describe*"),
                    elb.RegisterInstancesWithLoadBalancer,
                    elb.Action("RegisterTargets"),
                    elb.Action("DeregisterTargets"),
                ]
            )
        ]
    )
    return p


def empire_policy(resources):
    p = Policy(
        Statement=[
            Statement(
                Effect=Allow,
                Resource=[resources['CustomResourcesTopic']],
                Action=[sns.Publish]),
            Statement(
                Effect=Allow,
                Resource=[resources['CustomResourcesQueue']],
                Action=[
                    sqs.ReceiveMessage,
                    sqs.DeleteMessage,
                    sqs.ChangeMessageVisibility
                ]),
            Statement(
                Effect=Allow,
                Resource=[resources['TemplateBucket']],
                Action=[
                    s3.PutObject,
                    s3.PutObjectAcl,
                    s3.PutObjectVersionAcl,
                    s3.GetObject,
                    s3.GetObjectVersion,
                    s3.GetObjectAcl,
                    s3.GetObjectVersionAcl]),
            Statement(
                Effect=Allow,
                Resource=["*"],
                Action=[
                    awslambda.CreateFunction,
                    awslambda.DeleteFunction,
                    awslambda.UpdateFunctionCode,
                    awslambda.GetFunctionConfiguration,
                    awslambda.AddPermission,
                    awslambda.RemovePermission]),
            Statement(
                Effect=Allow,
                Resource=["*"],
                Action=[
                    events.PutRule,
                    events.DeleteRule,
                    events.DescribeRule,
                    events.EnableRule,
                    events.DisableRule,
                    events.PutTargets,
                    events.RemoveTargets]),
            Statement(
                Effect=Allow,
                Resource=[
                    Join('', [
                        'arn:aws:cloudformation:', Ref('AWS::Region'), ':',
                        Ref('AWS::AccountId'), ':stack/',
                        resources['Environment'], '-*'])],
                Action=[
                    cloudformation.CreateStack,
                    cloudformation.UpdateStack,
                    cloudformation.DeleteStack,
                    cloudformation.ListStackResources,
                    cloudformation.DescribeStackResource,
                    cloudformation.DescribeStacks]),
            Statement(
                Effect=Allow,
                Resource=['*'],
                Action=[cloudformation.ValidateTemplate]),
            Statement(
                Effect=Allow,
                Resource=["*"],
                Action=[ecs.CreateService, ecs.DeleteService,
                        ecs.DeregisterTaskDefinition,
                        ecs.Action("Describe*"), ecs.Action("List*"),
                        ecs.RegisterTaskDefinition, ecs.RunTask,
                        ecs.StartTask, ecs.StopTask, ecs.SubmitTaskStateChange,
                        ecs.UpdateService]),
            Statement(
                Effect=Allow,
                Resource=["*"],
                Action=[
                    ecr.GetAuthorizationToken,
                    ecr.BatchCheckLayerAvailability,
                    ecr.GetDownloadUrlForLayer,
                    ecr.BatchGetImage,
                ]
            ),
            Statement(
                Effect=Allow,
                # TODO: Limit to specific ELB?
                Resource=["*"],
                Action=[
                    elb.Action("Describe*"),
                    elb.AddTags,
                    elb.CreateLoadBalancer,
                    elb.CreateLoadBalancerListeners,
                    elb.DescribeTags,
                    elb.DeleteLoadBalancer,
                    elb.ConfigureHealthCheck,
                    elb.ModifyLoadBalancerAttributes,
                    elb.SetLoadBalancerListenerSSLCertificate,
                    elb.SetLoadBalancerPoliciesOfListener,
                    elb.Action("CreateTargetGroup"),
                    elb.Action("CreateListener"),
                    elb.Action("DeleteListener"),
                    elb.Action("DeleteTargetGroup"),
                    elb.Action("ModifyTargetGroup"),
                    elb.Action("ModifyTargetGroupAttributes"),
                ]
            ),
            Statement(
                Effect=Allow,
                Resource=["*"],
                Action=[ec2.DescribeSubnets, ec2.DescribeSecurityGroups]
            ),
            Statement(
                Effect=Allow,
                Action=[iam.GetServerCertificate, iam.UploadServerCertificate,
                        iam.DeleteServerCertificate, iam.PassRole],
                Resource=["*"]
            ),
            Statement(
                Effect=Allow,
                Action=[
                    Action("route53", "ListHostedZonesByName"),
                    route53.ChangeResourceRecordSets,
                    route53.ListHostedZones,
                    route53.GetHostedZone,
                    route53.GetChange,
                ],
                # TODO: Limit to specific zones
                Resource=["*"]
            ),
            Statement(
                Effect=Allow,
                Action=[
                    kinesis.DescribeStream,
                    Action(kinesis.prefix, "Get*"),
                    Action(kinesis.prefix, "List*"),
                    kinesis.PutRecord,
                ],
                Resource=["*"]
            ),
            Statement(
                Effect=Allow,
                Action=[
                    ecr.GetAuthorizationToken,
                    ecr.BatchCheckLayerAvailability,
                    ecr.GetDownloadUrlForLayer,
                    ecr.BatchGetImage,
                ],
                Resource=["*"],
            ),
        ]
    )
    return p


def sns_events_policy(topic_arn):
    p = Policy(
        Statement=[
            Statement(
                Effect=Allow,
                Action=[sns.Publish],
                Resource=[topic_arn],
            )])

    return p


def logstream_policy():
    """Policy needed for logspout -> kinesis log streaming."""
    p = Policy(
        Statement=[
            Statement(
                Effect=Allow,
                Resource=["*"],
                Action=[
                    kinesis.CreateStream, kinesis.DescribeStream,
                    Action(kinesis.prefix, "AddTagsToStream"),
                    Action(kinesis.prefix, "PutRecords")
                ])])
    return p


def runlogs_policy(log_group_ref):
    """Policy needed for Empire -> Cloudwatch logs to record run output."""
    p = Policy(
        Statement=[
            Statement(
                Effect=Allow,
                Resource=[
                    Join('', [
                        'arn:aws:logs:*:*:log-group:',
                        log_group_ref,
                        ':log-stream:*'])],
                Action=[
                    logs.CreateLogStream,
                    logs.PutLogEvents,
                ])])
    return p


def sns_to_sqs_policy(topic):
    p = Policy(
        Statement=[
            Statement(
                Effect=Allow,
                Principal=Principal('*'),
                Action=[sqs.SendMessage],
                Resource=["*"],
                Condition=Condition(ArnEquals(SourceArn, topic)))])
    return p<|MERGE_RESOLUTION|>--- conflicted
+++ resolved
@@ -4,7 +4,6 @@
     awslambda,
     ecs,
     ec2,
-    ecr,
     events,
     iam,
     route53,
@@ -48,13 +47,6 @@
                     ecs.DiscoverPollEndpoint,
                     ecs.Action("Submit*"),
                     ecs.Poll,
-<<<<<<< HEAD
-                    ecs.Action("StartTelemetrySession"),
-                    ecr.GetAuthorizationToken,
-                    ecr.BatchCheckLayerAvailability,
-                    ecr.GetDownloadUrlForLayer,
-                    ecr.BatchGetImage])])
-=======
                     ecs.Action("StartTelemetrySession")]),
             Statement(
                 Effect=Allow,
@@ -69,7 +61,6 @@
         ]
     )
 
->>>>>>> 53bf4d76
     return p
 
 
@@ -168,16 +159,6 @@
                         ecs.RegisterTaskDefinition, ecs.RunTask,
                         ecs.StartTask, ecs.StopTask, ecs.SubmitTaskStateChange,
                         ecs.UpdateService]),
-            Statement(
-                Effect=Allow,
-                Resource=["*"],
-                Action=[
-                    ecr.GetAuthorizationToken,
-                    ecr.BatchCheckLayerAvailability,
-                    ecr.GetDownloadUrlForLayer,
-                    ecr.BatchGetImage,
-                ]
-            ),
             Statement(
                 Effect=Allow,
                 # TODO: Limit to specific ELB?
