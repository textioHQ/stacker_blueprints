--- conflicted
+++ resolved
@@ -4,11 +4,7 @@
     awslambda,
     ecs,
     ec2,
-<<<<<<< HEAD
     ecr,
-=======
-    events,
->>>>>>> 7bdb67c4
     iam,
     route53,
     kinesis,
