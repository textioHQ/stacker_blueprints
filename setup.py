--- conflicted
+++ resolved
@@ -4,11 +4,7 @@
 src_dir = os.path.dirname(__file__)
 
 install_requires = [
-<<<<<<< HEAD
-    "stacker~=1.0.0a4",
-=======
-    "stacker~=0.8.6",
->>>>>>> 40246062
+    "stacker~=1.0.0",
 ]
 
 tests_require = [
@@ -26,7 +22,7 @@
 if __name__ == "__main__":
     setup(
         name="stacker_blueprints",
-        version="1.0.0a1",
+        version="1.0.0",
         author="Michael Barrett",
         author_email="loki77@gmail.com",
         license="New BSD license",
