--- conflicted
+++ resolved
@@ -99,13 +99,6 @@
       # InstanceType used for NAT instances
       BaseDomain: ${external_domain}
       InternalDomain: empire
-<<<<<<< HEAD
-      # CidrBlock needs to be hold all of the Public & Private subnets above
-      CidrBlock: 10.128.0.0/16
-      ImageName: NAT
-      UseNatGateway: ${use_nat_gateway}
-=======
->>>>>>> 53bf4d76
   - name: bastion
     class_path: stacker_blueprints.bastion.Bastion
     variables:
