--- conflicted
+++ resolved
@@ -1,11 +1,10 @@
-<<<<<<< HEAD
 ## 1.0.0a1 (2016-11-25)
 
 - New low-level security group rule blueprint [GH-56]
 - Update firehose blueprint to fully use variables [GH-57]
 - Update elasticache to fully use variables [GH-59]
 - Update VPC to fully use variables [GH-60]
-=======
+
 ## 0.7.6 (2017-01-19)
 
 - Fix empire minion ECR access [GH-70]
@@ -20,7 +19,6 @@
 
 - Add low-level security group rule blueprint [GH-56]
 - Relax troposphere dependency [GH-64]
->>>>>>> 1d1d9948
 
 ## 0.7.2 (2016-10-19)
 
